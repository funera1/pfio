import io
import json
import multiprocessing as mp
import os
import pickle
import tempfile

import pytest

from pfio.v2 import GoogleCloudStorage, from_url, open_url
from pfio.v2.gcs import _ObjectReader

# BUCKET_NAME='my-pfio-test'
BUCKET_NAME = 'pfn-pfio-test-bucket'
URL = f'gs://{BUCKET_NAME}/base'
KEY_PATH = "~/.config/gcloud/application_default_credentials.json"


# KEY_PATH=os.environ["GOOGLE_APPLICATION_CREDENTIAL"]

@pytest.fixture
def gcs_fixture():
    # A test fixture which provides
    # - GCS mock. using this fixture is equivalent to using @mock_aws decorator
    # - Dummy credentials
    # - GCS filesystem with bucket creation
    class _GCSFixture:
        bucket_name = BUCKET_NAME
        fs = GoogleCloudStorage(bucket_name)

    yield _GCSFixture()


def touch(gcs, path, content):
    with gcs.open(path, 'w') as fp:
        fp.write(content)

    assert gcs.exists(path)


def test_gcs_init(gcs_fixture):
    with from_url(URL) as gcs:
        assert gcs_fixture.bucket_name == gcs.bucket_name
        assert 'base' == gcs.cwd
        # TODO: コメントアウト部分の扱いどうするか考える
        # assert gcs_fixture.aws_kwargs['aws_access_key_id'] \
        #     == gcs.aws_access_key_id
        # assert gcs_fixture.aws_kwargs['aws_secret_access_key'] \
        #     == gcs.aws_secret_access_key
        # assert gcs.endpoint is None


def test_gcs_repr_str(gcs_fixture):
    with from_url(URL) as gcs:
        repr(gcs)
        str(gcs)


def test_gcs_files(gcs_fixture):
    with from_url(URL) as gcs:
        with gcs.open('foo.txt', 'w') as fp:
            fp.write('bar')
            assert not fp.closed

        assert 'base/foo.txt' in list(gcs.list())
        assert [] == list(gcs.list('base'))
        assert [] == list(gcs.list('base/'))
        assert 'base/foo.txt' in list(gcs.list('/base'))
        assert 'base/foo.txt' in list(gcs.list('/base/'))

        assert 'base/foo.txt' in list(gcs.list(recursive=True))
        assert 'base/foo.txt' in list(gcs.list('/', recursive=True))

        with gcs.open('dir/foo.txt', 'w') as fp:
            fp.write('bar')
            assert not fp.closed

        assert 'base/foo.txt' in list(gcs.list()) and 'base/dir/' in list(gcs.list())

        assert not gcs.isdir("foo.txt")
        assert gcs.isdir(".")
        assert gcs.isdir("/base/")
        assert gcs.isdir("/base")
        assert gcs.isdir("/")
        assert not gcs.isdir("/bas")

    # cleanup
    with from_url(f'gs://{BUCKET_NAME}/') as gcs:
        gcs.remove('base', recursive=True)


def test_gcs_init_with_timeouts(gcs_fixture):
    with from_url(URL,
                  connect_timeout=300) as gcs:
        assert isinstance(gcs, GoogleCloudStorage)
        assert (gcs.connect_time == 300)


# TODO: Find out a way to know buffer size used in a BufferedReader
@pytest.mark.parametrize("buffering, reader_type",
                         [(-1, io.BufferedReader),
                          (0, _ObjectReader),
                          (2, io.BufferedReader)])
def test_gcs_read(gcs_fixture, buffering, reader_type):
    with from_url(URL,
                  buffering=buffering) as gcs:
        with gcs.open('foo.txt', 'w') as fp:
            fp.write('bar')
            assert not fp.closed

        with gcs.open('foo.txt', 'r') as fp:
            assert isinstance(fp, io.TextIOWrapper)
            assert 'bar' == fp.read()
            assert not fp.closed

        with gcs.open('foo.txt', 'rb') as fp:
            assert isinstance(fp, reader_type)
            assert b'b' == fp.read(1)
            assert b'a' == fp.read(1)
            assert b'r' == fp.read(1)
            assert b'' == fp.read(1)
            assert b'' == fp.read(1)
            fp.seek(1)
            assert b'a' == fp.read(1)
            assert b'r' == fp.read(1)
            assert b'' == fp.read(1)
            assert not fp.closed

    # cleanup
    with from_url(f'gs://{BUCKET_NAME}/') as gcs:
        gcs.remove('base', recursive=True)


def test_empty_file(gcs_fixture):
    with from_url(URL) as gcs:
        # Create an empty file
        with gcs.open('foo.dat', 'wb'):
            pass

        # It should be able to read it without error
        with gcs.open('foo.dat', 'rb') as f:
            assert len(f.read()) == 0

    # cleanup
    with from_url(f'gs://{BUCKET_NAME}/') as gcs:
        gcs.remove('base', recursive=True)


def test_gcs_fork(gcs_fixture):
    with from_url(URL) as gcs:
        with gcs.open('foo.txt', 'w') as fp:
            fp.write('bar')
            assert not fp.closed

        def f(gcs):
            with gcs.open('foo.txt', 'r') as fp:
                assert fp.read()

        p = mp.Process(target=f, args=(gcs,))
        p.start()
        p.join()
        assert p.exitcode == 0

        def g(gcs):
            with GoogleCloudStorage(bucket=BUCKET_NAME) as gcs2:
                with gcs2.open('base/foo.txt', 'r') as fp:
                    assert fp.read()

        p = mp.Process(target=g, args=(gcs,))
        p.start()
        p.join()
        assert p.exitcode == 0

    # cleanup
    with from_url(f'gs://{BUCKET_NAME}/') as gcs:
        gcs.remove('base', recursive=True)


def test_gcs_mpu(gcs_fixture):
    # Test multipart upload
<<<<<<< HEAD
    with GoogleCloudStorage(gcs_fixture.bucket_name, create_bucket=True, mpu_chunksize=8*1024*1024) as gcs:
=======
    # TODO: create_bucketオプションがGoogleCloudStorageクラスには現状ないので、対応させるか（できるか）調べる。
    with GoogleCloudStorage(gcs_fixture.bucket_name, create_bucket=True, mpu_chunksize=8 * 1024 * 1024) as gcs:
>>>>>>> 98a13674
        with gcs.open('testfile', 'wb') as fp:
            for _ in range(4):
                fp.write(b"01234567" * (1024 * 1024))

        with gcs.open('testfile', 'rb') as fp:
            data = fp.read()

        assert 8 * 1024 * 1024 * 4 == len(data)
        assert b"01234567" == data[:8]

        with gcs.open('testfile2', 'wb') as fp:
            for _ in range(4):
                fp.write(b"0123456" * (1024 * 1024))

        with gcs.open('testfile2', 'rb') as fp:
            data = fp.read()

        assert 7 * 1024 * 1024 * 4 == len(data)
        assert b"0123456" == data[7:14]

        with gcs.open('testfile2', 'w') as fp:
            for _ in range(4):
                fp.write("0123456" * (1024 * 1024))

        with gcs.open('testfile2', 'r') as fp:
            data = fp.read()

        assert 7 * 1024 * 1024 * 4 == len(data)
        assert "0123456" == data[7:14]

        # cleanup
        gcs.remove('testfile')
        gcs.remove('testfile2')


def test_gcs_recursive(gcs_fixture):
    with from_url(URL) as gcs:
        touch(gcs, 'foo.txt', 'bar')
        touch(gcs, 'bar.txt', 'baz')
        touch(gcs, 'baz/foo.txt', 'foo')

        expected = ['base/', 'base/bar.txt', 'base/baz/', 'base/baz/foo.txt', 'base/foo.txt']
        assert len(expected) == len(list(gcs.list(recursive=True)))
        abspaths = list(gcs.list('/', recursive=True))
        assert len(expected) == len(abspaths)
        for p in abspaths:
            assert p.startswith('base/')

    # cleanup
    with from_url(f'gs://{BUCKET_NAME}/') as gcs:
        gcs.remove('base', recursive=True)


def _seek_check(f):
    # Seek by absolute position
    ###########################
    assert f.seek(0, os.SEEK_SET) == 0 and f.read() == b'0123456789'
    assert f.seek(5, os.SEEK_SET) == 5 and f.read() == b'56789'
    assert f.seek(15, os.SEEK_SET) == 15 and f.read() == b''

    with pytest.raises(OSError) as err:
        f.seek(-1, os.SEEK_SET)
    assert err.value.errno == 22
    assert f.tell() == 15, "the position should be kept after an error"

    # Relative seek
    ###############
    f.seek(0, os.SEEK_SET)  # back to the start
    assert f.seek(5, os.SEEK_CUR) == 5
    assert f.seek(3, os.SEEK_CUR) == 8
    assert f.seek(4, os.SEEK_CUR) == 12
    assert f.seek(-1, os.SEEK_CUR) == 11

    f.seek(0, os.SEEK_SET)
    with pytest.raises(OSError) as err:
        f.seek(-1, os.SEEK_CUR)
    assert err.value.errno == 22
    assert f.tell() == 0, "the position should be kept after an error"

    # Seek from the tail
    ####################
    assert f.seek(0, os.SEEK_END) == 10
    assert f.seek(-2, os.SEEK_END) == 8
    assert f.seek(2, os.SEEK_END) == 12

    with pytest.raises(OSError) as err:
        f.seek(-11, os.SEEK_END) == 0
    assert err.value.errno == 22
    assert f.tell() == 12, "the position should be kept after an error"


@pytest.mark.parametrize("buffering", [-1, 0])
def test_gcs_seek(gcs_fixture, buffering):
    with from_url(URL,
                  buffering=buffering) as gcs:
        # Make a 10-bytes test data
        touch(gcs, 'foo.data', '0123456789')

    with open_url(f'gs://{BUCKET_NAME}/base/foo.data', 'rb') as f:
        _seek_check(f)

    # Make sure the seek behavior is same as normal file-like objects.
    with tempfile.NamedTemporaryFile() as tmpf:
        # Make the same 10-bytes test data on local filesystem
        with open(tmpf.name, 'wb') as f:
            f.write(b'0123456789')

        # Open and check its seek behavior is identical
        with open(tmpf.name, 'rb') as f:
            _seek_check(f)

    # cleanup
    with from_url(f'gs://{BUCKET_NAME}/') as gcs:
        gcs.remove('base', recursive=True)


@pytest.mark.parametrize("buffering", [-1, 0])
def test_gcs_pickle(gcs_fixture, buffering):
    with from_url(URL, buffering=buffering) as gcs:
        with gcs.open('foo.pkl', 'wb') as fp:
            pickle.dump({'test': 'data'}, fp)

    with open_url(f'gs://{BUCKET_NAME}/base/foo.pkl', 'rb') as f:
        assert pickle.load(f) == {'test': 'data'}

    # cleanup
    with from_url(f'gs://{BUCKET_NAME}/') as gcs:
        gcs.remove('base', recursive=True)


@pytest.mark.parametrize("buffering", [-1, 0])
def test_rename(gcs_fixture, buffering):
    with from_url(URL,
                  buffering=buffering) as gcs:
        with gcs.open('foo.pkl', 'wb') as fp:
            pickle.dump({'test': 'data'}, fp)

        gcs.rename('foo.pkl', 'bar.pkl')

    with from_url(f'gs://{BUCKET_NAME}') as gcs:
        assert not gcs.exists('base/foo.pkl')
        assert gcs.exists('base/bar.pkl')

    with open_url(f'gs://{BUCKET_NAME}/base/bar.pkl', 'rb') as f:
        assert pickle.load(f) == {'test': 'data'}

    # cleanup
    with from_url(f'gs://{BUCKET_NAME}/') as gcs:
        gcs.remove('base', recursive=True)


@pytest.mark.parametrize("buffering", [-1, 0])
def test_gcs_read_and_readall(gcs_fixture, buffering):
    with from_url(f'gs://{BUCKET_NAME}/',
                  buffering=buffering) as gcs:
        # Make a 10-bytes test data
        touch(gcs, 'foo.data', '0123456789')

    with open_url(f'gs://{BUCKET_NAME}/foo.data', 'rb') as f:
        assert f.read() == b'0123456789'

        f.seek(5, os.SEEK_SET)
        assert f.read() == b'56789'

        f.seek(5, os.SEEK_SET)
        assert f.read(2) == b'56'

        f.seek(5, os.SEEK_SET)
        assert f.read(1000) == b'56789'

        f.seek(5, os.SEEK_SET)
        assert f.raw.readall() == b'56789'

    # cleanup
    with from_url(f'gs://{BUCKET_NAME}/') as gcs:
        gcs.remove('foo.data')


@pytest.mark.parametrize("buffering", [-1, 0])
def test_gcs_readlines(gcs_fixture, buffering):
    with from_url(f'gs://{BUCKET_NAME}/',
                  buffering=buffering) as gcs:
        # Make a 10-bytes test data
        txt = '''first line
second line
third line
'''
        touch(gcs, 'foo.txt', txt)

    with open_url(f'gs://{BUCKET_NAME}/foo.txt', 'r') as f:
        lines = f.readlines()

        assert "first line\n" == lines[0]
        assert "second line\n" == lines[1]
        assert "third line\n" == lines[2]

        # Test the undocumented feature still exists
        assert len(txt) == getattr(f, '_CHUNK_SIZE')
        f._CHUNK_SIZE = 233458
        assert 233458 == f._CHUNK_SIZE

    # cleanup
    with from_url(f'gs://{BUCKET_NAME}/') as gcs:
        gcs.remove('foo.txt')


def test_mkdir(gcs_fixture):
    with from_url(URL) as gcs:
        test_dir_name = "testmkdir"
        gcs.mkdir(test_dir_name)
        assert gcs.isdir(test_dir_name)

        # cleanup
        gcs.remove(test_dir_name, recursive=True)


def test_makedirs(gcs_fixture):
    with from_url(URL) as gcs:
        test_dir_name = "testmkdir"
        nested_dir_name = test_dir_name + '/' + "nested_dir"
        gcs.makedirs(nested_dir_name)
        assert gcs.isdir(nested_dir_name)

        # cleanup
        gcs.remove(test_dir_name, recursive=True)


def test_exists(gcs_fixture):
    non_exist_file = "non_exist_file.txt"

    with from_url(URL) as gcs:
        assert gcs.exists('.')
        assert gcs.exists('/')
        assert not gcs.exists(non_exist_file)


def test_remove(gcs_fixture):
    with from_url(URL) as gcs:
        with pytest.raises(FileNotFoundError) as err:
            gcs.remove('non-existent-object')
        assert str(err.value) == "No such GCS object: 'non-existent-object'"

        touch(gcs, 'foo.data', '0123456789')
        assert gcs.exists('foo.data')
        gcs.remove('foo.data')
        assert not gcs.exists('foo.data')


def test_fs_factory(gcs_fixture):
    with gcs_fixture.fs as gcs:
        with gcs.open('boom/baz.txt', 'w') as fp:
            fp.write('bom')

        with gcs.open('boom/baz.txt', 'r') as fp:
            assert 'bom' == fp.read()

    assert isinstance(from_url(f'gs://{BUCKET_NAME}/'), GoogleCloudStorage)
    assert isinstance(from_url(f'gs://{BUCKET_NAME}/boom'), GoogleCloudStorage)

    with open_url(f'gs://{BUCKET_NAME}/boom/bom.txt', 'w') as fp:
        fp.write('hello')

    with open_url(f'gs://{BUCKET_NAME}/boom/bom.txt', 'r') as fp:
        assert 'hello' == fp.read()

    with from_url(f'gs://{BUCKET_NAME}/') as fs:
        assert isinstance(fs, GoogleCloudStorage)
        assert fs.exists('boom/bom.txt')
        with fs.open('boom/bom.txt', 'rt') as f:
            assert f.read() == 'hello'

    with from_url(f'gs://{BUCKET_NAME}/boom/') as fs:
        assert isinstance(fs, GoogleCloudStorage)
        assert fs.exists('bom.txt')
        with fs.open('bom.txt', 'rt') as f:
            assert f.read() == 'hello'

    # cleanup
    with gcs_fixture.fs as gcs:
        gcs.remove('boom', recursive=True)


def test_from_url_create_option(gcs_fixture):
    # In S3, actually create option has no effect
    path = f'gs://{gcs_fixture.bucket_name}/path/'
    with from_url(path) as fs:
        assert not fs.exists(path)

    with from_url(path, create=True) as fs:
        assert not fs.exists(path)


def test_gcs_rw_profiling(gcs_fixture):
    ppe = pytest.importorskip("pytorch_pfn_extras")

    with from_url(URL, trace=True) as gcs:
        ppe.profiler.clear_tracer()

        with gcs.open('foo.txt', 'w') as fp:
            fp.write('bar')

        dict = ppe.profiler.get_tracer().state_dict()
        keys = [event["name"] for event in json.loads(dict['_event_list'])]

        assert "pfio.v2.S3:open" in keys
        assert "pfio.v2.S3:write" in keys
        assert "pfio.boto3:put_object" in keys
        assert "pfio.v2.S3:exit-context" in keys

    with from_url(URL, trace=True) as gcs:
        ppe.profiler.clear_tracer()

        with gcs.open('foo.txt', 'r') as fp:
            tmp = fp.read()
            assert tmp == 'bar'

        dict = ppe.profiler.get_tracer().state_dict()
        keys = [event["name"] for event in json.loads(dict['_event_list'])]

        assert "pfio.v2.S3:open" in keys
        assert "pfio.v2.S3:read" in keys
        assert "pfio.boto3:get_object" in keys
        assert "pfio.v2.S3:exit-context" in keys

    with from_url(URL, trace=True) as gcs:
        ppe.profiler.clear_tracer()

        fp = gcs.open('foo.txt', 'rb')
        tmp = fp.peek()
        assert tmp == b'bar'

        fp.close()

        dict = ppe.profiler.get_tracer().state_dict()
        keys = [event["name"] for event in json.loads(dict['_event_list'])]

        assert "pfio.v2.S3:open" in keys
        assert "pfio.v2.S3:peek" in keys
        assert "pfio.v2.S3:close" in keys

    # cleanup
    with from_url(f'gs://{BUCKET_NAME}/') as gcs:
        gcs.remove('base', recursive=True)<|MERGE_RESOLUTION|>--- conflicted
+++ resolved
@@ -178,12 +178,7 @@
 
 def test_gcs_mpu(gcs_fixture):
     # Test multipart upload
-<<<<<<< HEAD
-    with GoogleCloudStorage(gcs_fixture.bucket_name, create_bucket=True, mpu_chunksize=8*1024*1024) as gcs:
-=======
-    # TODO: create_bucketオプションがGoogleCloudStorageクラスには現状ないので、対応させるか（できるか）調べる。
     with GoogleCloudStorage(gcs_fixture.bucket_name, create_bucket=True, mpu_chunksize=8 * 1024 * 1024) as gcs:
->>>>>>> 98a13674
         with gcs.open('testfile', 'wb') as fp:
             for _ in range(4):
                 fp.write(b"01234567" * (1024 * 1024))
